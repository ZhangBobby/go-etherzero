--- conflicted
+++ resolved
@@ -173,7 +173,6 @@
 		log.Info("InstantSend sign Verify valid")
 		// vote constructed sucessfully, let's store and relay it
 		is.voteFeed.Send(vote)
-
 		// add to txLockedVotes
 		_, ok1 := is.txLockedVotes[hash]
 		if !ok1 {
@@ -182,22 +181,14 @@
 			return false
 		}
 
-<<<<<<< HEAD
 		txLock := is.Candidates[txHash]
 		if txLock.AddVote(vote) {
 			log.Info("Vote created successfully, relaying: txHash=", txHash.String(), ", vote=", hash.String())
 			is.all[txHash] = 1
 			return true
 		}
-=======
-	publicKey:=crypto.FromECDSAPub(&is.Active.PrivateKey.PublicKey)
-	ok := vote.Verify(vote.Hash().Bytes(), signByte, publicKey)
-	if !ok {
-		log.Error("InstantSend Failed to sign consensus vote ")
->>>>>>> 24bdbd49
-		return false
-	}
-
+		return false
+	}
 	return false
 }
 
