--- conflicted
+++ resolved
@@ -142,11 +142,6 @@
 
 }
 
-<<<<<<< HEAD
-func (mm *MasternodeManager) newPeer(p *peer) {
-	p.SetMasternode(true)
-    mm.masternodes.SetState(p.id, masternode.MasternodeConnected)
-=======
 // SubscribeTxPreEvent registers a subscription of VoteEvent and
 // starts sending event to the given channel.
 func (self *MasternodeManager) SubscribeVoteEvent(ch chan<- core.VoteEvent) event.Subscription {
@@ -159,9 +154,9 @@
 	return self.scope.Track(self.winnerFeed.Subscribe(ch))
 }
 
-func (mm *MasternodeManager) newPeer(pv int, p *p2p.Peer, rw p2p.MsgReadWriter) *peer {
-	return newPeer(pv, p, newMeteredMsgWriter(rw))
->>>>>>> 2800f73b
+func (mm *MasternodeManager) newPeer(p *peer) {
+	p.SetMasternode(true)
+	mm.masternodes.SetState(p.id, masternode.MasternodeConnected)
 }
 
 // Deterministically select the oldest/best masternode to pay on the network
