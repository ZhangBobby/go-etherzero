// Copyright 2015 The go-ethereum Authors
// Copyright 2018 The go-etherzero Authors
// This file is part of the go-ethereum library.
//
// The go-ethereum library is free software: you can redistribute it and/or modify
// it under the terms of the GNU Lesser General Public License as published by
// the Free Software Foundation, either version 3 of the License, or
// (at your option) any later version.
//
// The go-ethereum library is distributed in the hope that it will be useful,
// but WITHOUT ANY WARRANTY; without even the implied warranty of
// MERCHANTABILITY or FITNESS FOR A PARTICULAR PURPOSE. See the
// GNU Lesser General Public License for more details.
//
// You should have received a copy of the GNU Lesser General Public License
// along with the go-ethereum library. If not, see <http://www.gnu.org/licenses/>.

package eth

import (
	"bytes"
	"encoding/binary"
	"fmt"
	"math/big"
	"math/rand"
	"net"
	"sort"
	"sync"

	"github.com/pkg/errors"

	"time"

	"github.com/ethzero/go-ethzero/common"
	"github.com/ethzero/go-ethzero/consensus"
	"github.com/ethzero/go-ethzero/contracts/masternode/contract"
	"github.com/ethzero/go-ethzero/core"
	"github.com/ethzero/go-ethzero/core/types"
	"github.com/ethzero/go-ethzero/core/types/masternode"
	"github.com/ethzero/go-ethzero/crypto"
	"github.com/ethzero/go-ethzero/crypto/secp256k1"
	"github.com/ethzero/go-ethzero/eth/downloader"
	"github.com/ethzero/go-ethzero/eth/fetcher"
	"github.com/ethzero/go-ethzero/ethdb"
	"github.com/ethzero/go-ethzero/event"
	"github.com/ethzero/go-ethzero/log"
	"github.com/ethzero/go-ethzero/p2p"
	"github.com/ethzero/go-ethzero/params"
)

const (
	SIGNATURES_TOTAL = 10
)

type MasternodeManager struct {
	networkId uint64

	fastSync  uint32 // Flag whether fast sync is enabled (gets disabled if we already have blocks)
	acceptTxs uint32 // Flag whether we're considered synchronised (enables transaction processing)

	txpool      txPool
	blockchain  *core.BlockChain
	chainconfig *params.ChainConfig
	maxPeers    int

	fetcher *fetcher.Fetcher
	peers   *peerSet

	masternodes *masternode.MasternodeSet

	enableds map[string]*masternode.Masternode //id -> masternode

	is *InstantSend

	winner *MasternodePayments

	active *masternode.ActiveMasternode

	scope event.SubscriptionScope

	voteFeed event.Feed

	winnerFeed event.Feed

	SubProtocols []p2p.Protocol

	eventMux      *event.TypeMux
	txCh          chan core.TxPreEvent
	txSub         event.Subscription
	minedBlockSub *event.TypeMuxSubscription

	minBlocksToStore *big.Int
	storageCoeff     *big.Int //masternode count times nStorageCoeff payments blocks should be stored ...

	// channels for fetcher, syncer, txsyncLoop
	newPeerCh   chan *peer
	txsyncCh    chan *txsync
	quitSync    chan struct{}
	noMorePeers chan struct{}

	// wait group is used for graceful shutdowns during downloading
	// and processing
	wg sync.WaitGroup

	log log.Logger

	contract *contract.Contract
	srvr     *p2p.Server
}

// NewProtocolManager returns a new Masternode sub protocol manager. The Masternode sub protocol manages peers capable
// with the ETZ-Masternode network.
func NewMasternodeManager(config *params.ChainConfig, mode downloader.SyncMode, networkId uint64, mux *event.TypeMux, txpool txPool, engine consensus.Engine, blockchain *core.BlockChain, chaindb ethdb.Database) (*MasternodeManager, error) {
	// Create the protocol manager with the base fields
	manager := &MasternodeManager{
		networkId:   networkId,
		eventMux:    mux,
		txpool:      txpool,
		blockchain:  blockchain,
		chainconfig: config,
		newPeerCh:   make(chan *peer),
		noMorePeers: make(chan struct{}),
		txsyncCh:    make(chan *txsync),
		quitSync:    make(chan struct{}),
		masternodes: &masternode.MasternodeSet{},
	}

	manager.is = NewInstantx()
	manager.winner = NewMasternodePayments(manager, blockchain.CurrentBlock().Number())

	return manager, nil
}

func (mm *MasternodeManager) removePeer(id string) {
	mm.masternodes.SetState(id, masternode.MasternodeDisconnected)
}

func (mm *MasternodeManager) Start(srvr *p2p.Server, contract *contract.Contract, peers *peerSet) {
	mm.contract = contract
	mm.srvr = srvr
	mm.peers = peers
	log.Trace("MasternodeManqager start ")
	mns, err := masternode.NewMasternodeSet(contract)
	if err != nil {
		log.Error("masternode.NewMasternodeSet", "error", err)
	}
	mm.masternodes = mns
	mm.active = masternode.NewActiveMasternode(srvr, mns)
	mm.is.Active = mm.active
	mm.winner.active = mm.active

	go mm.masternodeLoop()
}

func (mm *MasternodeManager) Stop() {

}

// SubscribeTxPreEvent registers a subscription of VoteEvent and
// starts sending event to the given channel.
func (self *MasternodeManager) SubscribeVoteEvent(ch chan<- core.VoteEvent) event.Subscription {
	return self.is.SubscribeVoteEvent(ch)
}

// SubscribeWinnerVoteEvent registers a subscription of PaymentVoteEvent and
// starts sending event to the given channel.
func (self *MasternodeManager) SubscribeWinnerVoteEvent(ch chan<- core.PaymentVoteEvent) event.Subscription {
	return self.winner.SubscribeWinnerVoteEvent(ch)
}

func (mm *MasternodeManager) newPeer(p *peer) {
	p.SetMasternode(true)
	mm.masternodes.SetState(p.id, masternode.MasternodeEnable)
}

// Deterministically select the oldest/best masternode to pay on the network
// Pass in the hash value of the block that participates in the calculation.
// Dash is the Hash passed to the first 100 blocks.
// If use the current block Hash, there is a risk that the current block will be discarded.
func (mm *MasternodeManager) BestMasternode(block *types.Block) (common.Address, error) {

	if account, ok := mm.winner.BlockWinner(block.Number()); ok {
		return account, nil
	}
	// masternodes is nil
	if mm.masternodes == nil {
		return common.Address{}, errors.New("no masternode detected")
	}

	var (
		enableMasternodeNodes = mm.masternodes.EnableNodes()
		paids                 []int
		tenthNetWork          = len(enableMasternodeNodes) / 10 // TODO: when len < 10
		countTenth            = 0
		highest               int64
		best                  common.Address
	)

	sortMap := make(map[int]*masternode.Masternode)
	if enableMasternodeNodes == nil {
		return common.Address{}, errors.New("no masternode detected")
	}
	log.Trace(" The number of local cached masternode ", "EnablesMasternodes", len(enableMasternodeNodes))
	if len(enableMasternodeNodes) < 1 {
		return common.Address{}, fmt.Errorf("The number of local masternodes is too less to obtain the best Masternode")
	}

	for _, node := range enableMasternodeNodes {
		i := int(node.Height.Int64())
		paids = append(paids, i)
		sortMap[i] = node
	}
	// Sort them low to high
	sort.Sort(sort.IntSlice(paids))

	for _, i := range paids {
		//fmt.Printf("CalculateScore result index: %d \t  Score :%d \n", i, sortMap[i].CalculateScore(block))
		score := sortMap[i].CalculateScore(block.Hash())
		if score > highest {
			highest = score
			best = sortMap[i].Account
		}
		countTenth++
		if countTenth >= tenthNetWork {
			break
		}
	}
	return best, nil
}

func (mm *MasternodeManager) ProcessPaymentVotes(votes []*masternode.MasternodePaymentVote) bool {

	for i, vote := range votes {
		if ok, err := mm.IsValidPaymentVote(vote, mm.blockchain.CurrentBlock().Number()); !ok {
			log.Error("CheckPaymentVote valid error:", err)
			return false
		}
		if !mm.winner.Vote(vote, mm.StorageLimit()) {
			log.Info("Payment Winner vote :: Block Payment winner vote failed ", "vote hash:", vote.Hash().String(), "i:%s", i)
			return false
		}
	}
	return true
}

func (mm *MasternodeManager) GetMasternodeRank(id string) int {

	var rank int = 0
	mm.syncer()
	block := mm.blockchain.CurrentBlock()

	if block == nil {
		log.Error("ERROR: GetBlockHash() failed at BlockHeight:%d ", block.Number())
		return rank
	}
	masternodeScores := mm.GetMasternodeScores(block.Hash(), 1)

	tRank := 0
	for _, masternode := range masternodeScores {
		//info := MasternodeInfo()
		tRank++
		if id == masternode.ID {
			rank = tRank
			break
		}
	}
	return rank
}

func (mm *MasternodeManager) GetMasternodeScores(blockHash common.Hash, minProtocol int) map[int64]*masternode.Masternode {

	masternodeScores := make(map[int64]*masternode.Masternode)
	for _, m := range mm.masternodes.EnableNodes() {
		masternodeScores[m.CalculateScore(blockHash)] = m
	}
	return masternodeScores
}

func (mm *MasternodeManager) StorageLimit() *big.Int {

	if mm.masternodes != nil {
		count := mm.masternodes.Len()
		size := big.NewInt(1).Mul(mm.storageCoeff, big.NewInt(int64(count)))

		if size.Cmp(mm.minBlocksToStore) > 0 {
			return size
		}
	}
	return mm.minBlocksToStore
}

func (mm *MasternodeManager) ProcessTxLockVotes(votes []*masternode.TxLockVote) bool {

	rank := mm.GetMasternodeRank(mm.active.ID)
	if rank != 0 {
		log.Info("InstantSend::Vote -- Can't calculate rank for masternode ", mm.active.ID, " rank: ", rank)
		return false
	} else if rank > SIGNATURES_TOTAL {
		log.Info("InstantSend::Vote -- Masternode not in the top ", SIGNATURES_TOTAL, " (", rank, ")")
		return false
	}
	log.Info("InstantSend::Vote -- In the top ", SIGNATURES_TOTAL, " (", rank, ")")

	for i := range votes {
		if ok, err := mm.IsValidTxVote(votes[i]); !ok {
			log.Error("processTxLockVotes vote veified failed ,vote Hash:", votes[i].Hash().String(), "error:", err.Error())
			continue
		}
		if !mm.is.ProcessTxLockVote(votes[i]) {
			log.Info("processTxLockVotes vote failed vote Hash:", votes[i].Hash().String())
			continue
		} else {
			//Vote valid, let us forward it
			mm.winner.winnerFeed.Send(core.VoteEvent{votes[i]})
		}
	}

	return mm.is.ProcessTxLockVotes(votes)
}

//TODO:Need to improve the judgment of vote validity in MasternodePayments and increase the validity of the voting masternode
//height is CachedHeight
func (self *MasternodeManager) IsValidPaymentVote(vote *masternode.MasternodePaymentVote, height *big.Int) (bool, error) {

	var masternodeId = vote.MasternodeId

	masternode := self.masternodes.Node(masternodeId)
	if masternode.ProtocolVersion < etz64 {
		err := fmt.Errorf("Masternode protocol is too old: ProtocolVersion=%d, MinRequiredProtocol=%d", masternode.ProtocolVersion, etz64)
		return false, err
	}

	// Only masternodes should try to check masternode rank for old votes - they need to pick the right winner for future blocks.
	// Regular clients (miners included) need to verify masternode rank for future block votes only.
	if self.active.State() != 4 && vote.Number.Cmp(height) <= 0 {
		return true, nil
	}
	rank := self.GetMasternodeRank(masternodeId)
	if rank < 1 {
		err := fmt.Errorf("MasternodeManager::IsValidPaymentVote -- Can't calculate rank for masternode,MasternodeId: %s", masternodeId)
		return false, err
	}
	if rank > MNPAYMENTS_SIGNATURES_TOTAL {
		// It's common to have masternodes mistakenly think they are in the top 10
		// We don't want to print all of these messages in normal mode, debug mode should print though
		fmt.Printf("Masternode is not in the top %d (%d)", MNPAYMENTS_SIGNATURES_TOTAL, rank)
		// Only ban for new mnw which is out of bounds, for old mnw MN list itself might be way too much off
		if rank > MNPAYMENTS_SIGNATURES_TOTAL*2 && vote.Number.Cmp(height) > 0 {
			fmt.Printf("Masternode is not in the top %d (%d)", MNPAYMENTS_SIGNATURES_TOTAL, rank)
		}
		// Still invalid however
		return false, fmt.Errorf("MasternodeManager::IsValid --Error: Masternode is not in the top %d (%d)", MNPAYMENTS_SIGNATURES_TOTAL, rank)
	}

	if !self.CheckPaymentVoteSignature(vote) {
		return false, fmt.Errorf("MasternodeManager  CheckPaymentVote signature Failed ")
	}
	return true, nil
}

func (self *MasternodeManager) IsValidTxVote(vote *masternode.TxLockVote) (bool, error) {

	masternodeId := vote.MasternodeId()
	if self.masternodes.Node(masternodeId) == nil {
		return false, fmt.Errorf("MasternodeManager IsValidTxVote --Unknow masternode %s \n", masternodeId)
	}
	rank := self.GetMasternodeRank(masternodeId)
	// can be caused by past versions trying to vote with an invalid protocol
	if rank < 1 {
		return false, fmt.Errorf("MasternodeManager IsValidTxVote -- Can't calculate rank for masternode %s \n", masternodeId)
	}
	log.Info("MasternodeManager IsValidTxVote -- masternode ", masternodeId, " Rank:", rank)

	if rank > SIGNATURES_TOTAL {
		return false, fmt.Errorf("MasternodeManager IsValidTxVote -- Masternode %s is not in the top %d(%d) ,vote hash=%s", masternodeId, SIGNATURES_TOTAL, rank, vote.Hash())
	}

	if self.CheckTxVoteSignature(vote) {
		log.Info("MasternodeManager CheckTxVoteSignature Failed")
		return false, fmt.Errorf("MasternodeManager IsValidTxVote -- CheckSignature Failed")
	}

	return true, nil
}

<<<<<<< HEAD
// ProcessTxVote process the vote procedure
=======
func (self *MasternodeManager) CheckTxVoteSignature(vote *masternode.TxLockVote) bool {
	masternode := self.masternodes.Node(vote.MasternodeId())

	if masternode == nil {
		log.Info("check tx vote signature Failed ,masternode not found ", "masternodeId:", vote.MasternodeId())
		return false
	}
	pubkey, err := masternode.Node.ID.Pubkey()
	if err != nil {
		log.Info("check tx vote signature Failed , pubkey not fund")
		return false
	}
	hash := vote.Hash()
	return vote.Verify(crypto.FromECDSAPub(pubkey), hash[:], vote.Sig)
}

func (self *MasternodeManager) CheckPaymentVoteSignature(vote *masternode.MasternodePaymentVote) bool {

	masternode := self.masternodes.Node(vote.MasternodeId)
	if masternode == nil {
		log.Info("check payment vote signature fial,masternode not found ", "masternodeId:", vote.MasternodeId)
		return false
	}
	pubkey, err := masternode.Node.ID.Pubkey()
	if err != nil {
		log.Info("check Payment vote signature Failed,pubkey not found")
		return false
	}
	hash := vote.Hash()
	return vote.Verify(crypto.FromECDSAPub(pubkey), hash[:], vote.Sig)
}

>>>>>>> 24bdbd49
func (mm *MasternodeManager) ProcessTxVote(tx *types.Transaction) bool {
	if mm.is.ProcessTxLockRequest(tx) {
		log.Info("Transaction Lock Request accepted,", "txHash:", tx.Hash().String(), "MasternodeId", mm.active.ID)
		mm.is.Accept(tx)
		if mm.is.Vote(tx.Hash()) {
			return true
		}
		return false
	}
	return false
}

// If server is masternode, connect one masternode at least
func (mm *MasternodeManager) checkPeers() {
	if mm.active.State() != masternode.ACTIVE_MASTERNODE_STARTED {
		return
	}
	for _, p := range mm.peers.peers {
		if p.isMasternode {
			return
		}
	}

	nodes := make(map[int]*masternode.Masternode)
	var i int = 0
	for _, p := range mm.masternodes.EnableNodes() {
		if p.State == masternode.MasternodeEnable && p.ID != mm.active.ID {
			nodes[i] = p
			i++
		}
	}
	if i <= 0 {
		return
	}
	key := rand.Intn(i - 1)
	mm.srvr.AddPeer(nodes[key].Node)
}

func (mm *MasternodeManager) updateActiveMasternode() {
	var state int

	n := mm.masternodes.Node(mm.active.ID)
	if n == nil {
		state = masternode.ACTIVE_MASTERNODE_NOT_CAPABLE
	} else if int(n.Node.TCP) != mm.active.Addr.Port {
		log.Error("updateActiveMasternode", "Port", n.Node.TCP, "active.Port", mm.active.Addr.Port)
		state = masternode.ACTIVE_MASTERNODE_NOT_CAPABLE
	} else if !n.Node.IP.Equal(mm.active.Addr.IP) {
		log.Error("updateActiveMasternode", "IP", n.Node.IP, "active.IP", mm.active.Addr.IP)
		state = masternode.ACTIVE_MASTERNODE_NOT_CAPABLE
	} else {
		state = masternode.ACTIVE_MASTERNODE_STARTED
	}

	mm.active.SetState(state)
}

func (mm *MasternodeManager) masternodeLoop() {
	mm.updateActiveMasternode()
	if mm.active.State() == masternode.ACTIVE_MASTERNODE_STARTED {
		fmt.Println("masternodeCheck true")
		mm.checkPeers()
	} else if !mm.srvr.MasternodeAddr.IP.Equal(net.IP{}) {

		var misc [32]byte
		misc[0] = 1
		copy(misc[1:17], mm.srvr.Config.MasternodeAddr.IP)
		binary.BigEndian.PutUint16(misc[17:19], uint16(mm.srvr.Config.MasternodeAddr.Port))

		var buf bytes.Buffer
		buf.Write(mm.srvr.Self().ID[:])
		buf.Write(misc[:])
		d := "0x4da274fd" + common.Bytes2Hex(buf.Bytes())
		fmt.Println("Masternode transaction data:", d)
	}

	mm.masternodes.Show()

	joinCh := make(chan *contract.ContractJoin, 32)
	quitCh := make(chan *contract.ContractQuit, 32)
	joinSub, err1 := mm.contract.WatchJoin(nil, joinCh)
	if err1 != nil {
		// TODO: exit
		return
	}
	quitSub, err2 := mm.contract.WatchQuit(nil, quitCh)
	if err2 != nil {
		// TODO: exit
		return
	}

	ping := time.NewTimer(masternode.MASTERNODE_PING_INTERVAL)
	check := time.NewTimer(masternode.MASTERNODE_CHECK_INTERVAL)

	for {
		select {
		case join := <-joinCh:
			fmt.Println("join", common.Bytes2Hex(join.Id[:]))
			node, err := mm.masternodes.NodeJoin(join.Id)
			if err == nil {
				if bytes.Equal(join.Id[:], mm.srvr.Self().ID[0:8]) {
					mm.updateActiveMasternode()
					mm.active.Account = node.Account
				} else {
					mm.srvr.AddPeer(node.Node)
				}
				mm.masternodes.Show()
			}

		case quit := <-quitCh:
			fmt.Println("quit", common.Bytes2Hex(quit.Id[:]))
			mm.masternodes.NodeQuit(quit.Id)
			if bytes.Equal(quit.Id[:], mm.srvr.Self().ID[0:8]) {
				mm.updateActiveMasternode()
			}
			mm.masternodes.Show()

		case err := <-joinSub.Err():
			joinSub.Unsubscribe()
			fmt.Println("eventJoin err", err.Error())
		case err := <-quitSub.Err():
			quitSub.Unsubscribe()
			fmt.Println("eventQuit err", err.Error())

		case <-ping.C:
			if mm.active.State() != masternode.ACTIVE_MASTERNODE_STARTED {
				continue
			}
			msg, err := mm.active.NewPingMsg()
			if err != nil {
				log.Error("NewPingMsg", "error", err)
				continue
			}
			peers := mm.peers.peers
			for _, peer := range peers {
				log.Debug("sending ping msg", "peer", peer.id)
				if err := peer.SendMasternodePing(msg); err != nil {
					log.Error("SendMasternodePing", "error", err)
				}
			}
			ping.Reset(masternode.MASTERNODE_PING_INTERVAL)

		case <-check.C:
			mm.masternodes.Check()
			check.Reset(masternode.MASTERNODE_CHECK_INTERVAL)
		}
	}
}

func (mm *MasternodeManager) DealPingMsg(pm *masternode.PingMsg) error {
	var b [8]byte
	binary.BigEndian.PutUint64(b[:], pm.Time)
	key, err := secp256k1.RecoverPubkey(crypto.Keccak256(b[:]), pm.Sig)
	if err != nil || len(key) != 65 {
		return err
	}
	id := fmt.Sprintf("%x", key[1:9])
	node := mm.masternodes.Node(id)
	if node == nil {
		return fmt.Errorf("error id %s", id)
	}
	if node.LastPingTime > pm.Time {
		return fmt.Errorf("error ping time: %d > %d", node.LastPingTime, pm.Time)
	}
	mm.masternodes.RecvPingMsg(id, pm.Time)
	return nil
}<|MERGE_RESOLUTION|>--- conflicted
+++ resolved
@@ -383,9 +383,7 @@
 	return true, nil
 }
 
-<<<<<<< HEAD
 // ProcessTxVote process the vote procedure
-=======
 func (self *MasternodeManager) CheckTxVoteSignature(vote *masternode.TxLockVote) bool {
 	masternode := self.masternodes.Node(vote.MasternodeId())
 
@@ -398,8 +396,7 @@
 		log.Info("check tx vote signature Failed , pubkey not fund")
 		return false
 	}
-	hash := vote.Hash()
-	return vote.Verify(crypto.FromECDSAPub(pubkey), hash[:], vote.Sig)
+	return vote.Verify(pubkey)
 }
 
 func (self *MasternodeManager) CheckPaymentVoteSignature(vote *masternode.MasternodePaymentVote) bool {
@@ -414,11 +411,10 @@
 		log.Info("check Payment vote signature Failed,pubkey not found")
 		return false
 	}
-	hash := vote.Hash()
-	return vote.Verify(crypto.FromECDSAPub(pubkey), hash[:], vote.Sig)
-}
-
->>>>>>> 24bdbd49
+	return vote.Verify(vote.Hash().Bytes(), vote.Sig,pubkey)
+}
+
+
 func (mm *MasternodeManager) ProcessTxVote(tx *types.Transaction) bool {
 	if mm.is.ProcessTxLockRequest(tx) {
 		log.Info("Transaction Lock Request accepted,", "txHash:", tx.Hash().String(), "MasternodeId", mm.active.ID)
