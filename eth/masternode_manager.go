--- conflicted
+++ resolved
@@ -30,8 +30,6 @@
 
 	"github.com/pkg/errors"
 
-	"sync/atomic"
-
 	"github.com/ethzero/go-ethzero/common"
 	"github.com/ethzero/go-ethzero/consensus"
 	"github.com/ethzero/go-ethzero/contracts/masternode/contract"
@@ -47,6 +45,7 @@
 	"github.com/ethzero/go-ethzero/log"
 	"github.com/ethzero/go-ethzero/p2p"
 	"github.com/ethzero/go-ethzero/params"
+	"sync/atomic"
 )
 
 const (
@@ -115,20 +114,20 @@
 func NewMasternodeManager(config *params.ChainConfig, mode downloader.SyncMode, networkId uint64, mux *event.TypeMux, eth Backend, engine consensus.Engine, blockchain *core.BlockChain, chaindb ethdb.Database) (*MasternodeManager, error) {
 	// Create the protocol manager with the base fields
 	manager := &MasternodeManager{
-		networkId:        networkId,
-		eventMux:         mux,
-		eth:              eth,
-		txCh:             make(chan core.TxPreEvent, txChanSize),
-		blockchain:       blockchain,
-		chainconfig:      config,
-		storageCoeff:     big.NewInt(1),
-		minBlocksToStore: big.NewInt(1),
-		newPeerCh:        make(chan *peer),
-		noMorePeers:      make(chan struct{}),
-		txsyncCh:         make(chan *txsync),
-		quitSync:         make(chan struct{}),
-		masternodes:      &masternode.MasternodeSet{},
-		is:               NewInstantx(config, eth),
+		networkId:   networkId,
+		eventMux:    mux,
+		eth:         eth,
+		txCh:        make(chan core.TxPreEvent, txChanSize),
+		blockchain:  blockchain,
+		chainconfig: config,
+		storageCoeff: big.NewInt(1),
+		minBlocksToStore:big.NewInt(1),
+		newPeerCh:   make(chan *peer),
+		noMorePeers: make(chan struct{}),
+		txsyncCh:    make(chan *txsync),
+		quitSync:    make(chan struct{}),
+		masternodes: &masternode.MasternodeSet{},
+		is:          NewInstantx(config, eth),
 	}
 
 	ranksFn := func(height *big.Int) map[int64]*masternode.Masternode {
@@ -154,7 +153,7 @@
 	}
 	self.masternodes = mns
 	self.active = masternode.NewActiveMasternode(srvr, mns)
-	fmt.Printf("MasternodeManager start active MasternodeId:%v \n", self.active.ID)
+	fmt.Printf("MasternodeManager start active MasternodeId:\n",self.active.ID)
 	self.is.Active = self.active
 	self.winner.active = self.active
 
@@ -328,31 +327,13 @@
 
 func (self *MasternodeManager) ProcessTxLockVote(vote *masternode.TxLockVote) bool {
 
-<<<<<<< HEAD
-	fmt.Printf("MasternodeManager arrived vote ProcessTxLockVote begin ,vote hash:%x,masternodeId:%s\n", vote.Hash(), vote.MasternodeId())
-=======
 	fmt.Printf("MasternodeManager arrived vote ProcessTxLockVote begin ,vote hash:%x,masternodeId:%s\n",vote.Hash(),vote.MasternodeId())
->>>>>>> fa27978b
 
 	rank := self.GetMasternodeRank(vote.MasternodeId())
 	if rank == 0 {
 		log.Info("MasternodeManager -- Can't calculate rank for masternode ", vote.MasternodeId(), " rank: ", rank)
 		return false
 	} else if rank > SignaturesTotal {
-<<<<<<< HEAD
-		log.Info("InstantSend::Vote -- Masternode not in the top ", "Total", SignaturesTotal, "Rank", rank, )
-		return false
-	}
-	log.Info("InstantSend::Vote -- In the top ", "Total", SignaturesTotal, "rank", rank)
-
-	if ok, err := self.IsValidTxVote(vote); !ok {
-
-		log.Error("ProcessTxLockVote vote veified failed ,vote Hash:", "voteHash", vote.Hash(), "error:", err.Error())
-	}
-
-	if !self.is.ProcessTxLockVote(vote) {
-		log.Info("ProcessTxLockVote vote failed vote Hash:", "voteHash", vote.Hash())
-=======
 		log.Info("InstantSend::Vote -- Masternode not in the top ","Total", SignaturesTotal,"Rank", rank,)
 		return false
 	}
@@ -364,7 +345,6 @@
 
 	if !self.is.ProcessTxLockVote(vote) {
 		log.Info("ProcessTxLockVote vote failed vote Hash:", "voteid",vote.Hash())
->>>>>>> fa27978b
 	} else {
 		//Vote valid, let us forward it
 		self.is.voteFeed.Send(core.VoteEvent{vote})
