--- conflicted
+++ resolved
@@ -79,19 +79,16 @@
 
 	p.engine.Finalize(p.bc, header, statedb, block.Transactions(), block.Uncles(), receipts, block.Protocol())
 	// Finalize the block, applying any consensus engine specific extras (e.g. block rewards)
-<<<<<<< HEAD
 	// func NewDevoteProtocolFromAtomic(db ethdb.Database, ctxAtomic *DevoteProtocolAtomic) (*DevoteProtocol, error) {
 	devoteProtocol, err := types.NewDevoteProtocolFromAtomic(p.bc.db, header.Protocol)
 	if err != nil {
 		fmt.Println("3434324324erewfdfsdfdf", err)
 		return nil, nil, uint64(0), err
 	}
-	p.engine.Finalize(p.bc, header, statedb, block.Transactions(), block.Uncles(), receipts, devoteProtocol)
-=======
 	//p.engine.Finalize(p.bc, header, statedb, block.Transactions(), block.Uncles(), receipts, nil)
 
+	p.engine.Finalize(p.bc, header, statedb, block.Transactions(), block.Uncles(), receipts, devoteProtocol)
 
->>>>>>> a9c0b61d
 	return receipts, allLogs, *usedGas, nil
 }
 
