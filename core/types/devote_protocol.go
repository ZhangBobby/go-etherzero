--- conflicted
+++ resolved
@@ -248,24 +248,16 @@
 }
 
 func (self *DevoteProtocol) ApplyVote(votes []*Vote) error {
-<<<<<<< HEAD
-	for _, vote := range votes {
-		id := []byte(vote.Masternode)
-		ids := make([]byte, 8)
-		binary.BigEndian.PutUint64(ids, uint64(vote.Cycle))
-		ids = append(ids, []byte(id)...)
-=======
 	self.mu.Lock()
 	defer self.mu.Unlock()
 
-	for i, vote := range votes {
+	for _, vote := range votes {
 		masternodeBytes := []byte(vote.Masternode)
 		key := make([]byte, 8)
 		binary.BigEndian.PutUint64(key, uint64(vote.Cycle))
 		key = append(key, []byte(masternodeBytes)...)
->>>>>>> 35f603e2
-
-		voteCntInTrieBytes := self.VoteCntTrie().Get(ids)
+
+		voteCntInTrieBytes := self.VoteCntTrie().Get(key)
 		if voteCntInTrieBytes != nil {
 			log.Error("vote already exists, vote", "hash:", vote.Hash())
 			continue
@@ -274,10 +266,7 @@
 		if err != nil {
 			return err
 		}
-		err = self.VoteCntTrie().TryUpdate(ids, voteRLP)
-		if err != nil {
-			return err
-		}
+		self.VoteCntTrie().TryUpdate(key, voteRLP)
 	}
 	return nil
 }
