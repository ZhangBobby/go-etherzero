--- conflicted
+++ resolved
@@ -26,6 +26,7 @@
 	"math/big"
 	"reflect"
 	"strings"
+	"github.com/etherzero/go-etherzero/common"
 )
 
 var (
@@ -280,12 +281,8 @@
 	}
 	// Reject leading zero bytes
 	if len(b) > 0 && b[0] == 0 {
-<<<<<<< HEAD
-		return wrapStreamError(ErrCanonInt, val.Type())
-=======
 		fmt.Println("bytes:", common.Bytes2Hex(b), wrapStreamError(ErrCanonInt, val.Type()))
 		//return wrapStreamError(ErrCanonInt, val.Type())
->>>>>>> f729e0ec
 	}
 	i.SetBytes(b)
 	return nil
