--- conflicted
+++ resolved
@@ -224,18 +224,14 @@
 				return err
 			}
 		}
-		list, err := self.masternodes(currentCycle)
+		votes, err := self.masternodes(currentCycle)
 		if err != nil {
 			return err
 		}
 		masternodes := sortableAddresses{}
-<<<<<<< HEAD
 		for masternode, cnt := range votes {
 			masternodes = append(masternodes, &sortableAddress{address: masternode, weight: cnt})
-=======
-		for masternode, cnt := range list {
-			masternodes = append(masternodes, &sortableAddress{masternode, cnt})
->>>>>>> 1474d2e7
+
 		}
 		if len(masternodes) < safeSize {
 			return errors.New("too few masternodes")
